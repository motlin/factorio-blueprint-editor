--- conflicted
+++ resolved
@@ -21,14 +21,9 @@
   "dependencies": {
     "@pixi/filter-adjustment": "^2.5.0",
     "ajv": "^6.5.4",
-<<<<<<< HEAD
-    "dat.gui": "^0.7.3",
-    "factorio-data": "git+https://github.com/Teoxoy/factorio-data.git#d63e524",
-=======
     "dat.gui": "^0.7.5",
     "delaunator": "^3.0.2",
     "factorio-data": "git+https://github.com/Teoxoy/factorio-data.git#fdf486b",
->>>>>>> 8f7eb4b4
     "file-saver": "^1.3.8",
     "gown": "^0.1.6",
     "immutable": "^4.0.0-rc.12",
