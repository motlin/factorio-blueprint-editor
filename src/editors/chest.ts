import G from '../common/globals'
import Editor from './editor'
import Filters from './components/filters'
import Slider from '../controls/slider'
import Entity from '../factorio-data/entity'
import Textbox from '../controls/textbox'
import Checkbox from '../controls/checkbox'

/** Assembly Machines Editor */
export default class ChestEditor extends Editor {

    // logistic_chest_buffer
    // >> 12 Slots / Counts

    // logistic_chest_requester
    // >> 12 Slots / Counts / Request from Buffer

    // logistic_chest_storage
    // >> 1 Slot / No Count

    /** Field to determine whether amount shall be shown or not */
    private readonly m_Amount: boolean

    /** Field to store filter slot index for further usage with amount */
    private m_Filter: number

    constructor(entity: Entity) {
        super(446, entity.name === 'logistic_chest_requester' ? 190 : 171, entity)

        this.m_Amount = entity.name !== 'logistic_chest_storage'
        this.m_Filter = -1

        // Add Filters
<<<<<<< HEAD
        if (this.m_Entity.filterSlots > 0) {
            this.addLabel(140, 56, `Filter${(this.m_Entity.filterSlots === 1 ? '' : 's')}:`)
            const filters: Filters = this.addFilters(208, 45, this.m_Amount)
            filters.on('changed', () => this.m_Preview.redraw())
        }
=======
        this.addLabel(140, 56, `Filter${(this.m_Entity.filterSlots === 1 ? '' : 's')}:`)
        const filters: Filters = this.addFilters(208, 45, this.m_Amount)
>>>>>>> 30cda8e9

        /** Remaining controls are not needed if amount shall not be shown */
        if (!this.m_Amount) return

        // Add Label
        const label: PIXI.Text = new PIXI.Text('Count:', G.styles.dialog.label)
        label.position.set(140, entity.name === 'logistic_chest_requester' ? 154 : 131)
        label.visible = false
        this.addChild(label)

        // Add Slider
        const slider: Slider = new Slider(10)
        slider.position.set(194, entity.name === 'logistic_chest_requester' ? 155 : 132)
        slider.visible = false
        this.addChild(slider)

        // Add Textbox
        const textbox: Textbox = new Textbox(60, '10', 6, '1234567890')
        textbox.position.set(374, entity.name === 'logistic_chest_requester' ? 153 : 129)
        textbox.visible = false
        this.addChild(textbox)

        // Attach Events
        filters.on('selected', (index: number, count: number) => {
            if (index < 0) {
                label.visible = false
                slider.visible = false
                textbox.visible = false
            } else {
                this.m_Filter = index
                slider.value = count

                label.visible = true
                slider.visible = true
                textbox.visible = true
            }
        })
        slider.on('changed', () => {
            if (slider.value !== 0) {
                if (slider.value !== undefined) textbox.text = slider.value.toString()
                filters.updateFilter(this.m_Filter, slider.value)
            }
        })
        textbox.on('changed', () => {
            const value: number = textbox.text === '' ? 0 : +textbox.text
            slider.value = value
            filters.updateFilter(this.m_Filter, value)
        })
        this.m_Entity.on('filters', () => {
            if (this.m_Filter > -1) {
                slider.value = filters.getFilterCount(this.m_Filter)
            }
            if (slider.value === undefined) {
                label.visible = false
                slider.visible = false
                textbox.visible = false
            }
        })

        // For Requester Chest: Add Request from Buffer Chest for
        if (entity.name === 'logistic_chest_requester') {
            const checkbox: Checkbox = new Checkbox(this.m_Entity.requestFromBufferChest, 'Request from buffer chests')
            checkbox.position.set(208, 128)
            checkbox.on('changed', () => { this.m_Entity.requestFromBufferChest = checkbox.checked })
            this.m_Entity.on('requestFromBufferChest', () => { checkbox.checked = this.m_Entity.requestFromBufferChest })
            this.addChild(checkbox)
        }
    }
}<|MERGE_RESOLUTION|>--- conflicted
+++ resolved
@@ -31,16 +31,8 @@
         this.m_Filter = -1
 
         // Add Filters
-<<<<<<< HEAD
-        if (this.m_Entity.filterSlots > 0) {
-            this.addLabel(140, 56, `Filter${(this.m_Entity.filterSlots === 1 ? '' : 's')}:`)
-            const filters: Filters = this.addFilters(208, 45, this.m_Amount)
-            filters.on('changed', () => this.m_Preview.redraw())
-        }
-=======
         this.addLabel(140, 56, `Filter${(this.m_Entity.filterSlots === 1 ? '' : 's')}:`)
         const filters: Filters = this.addFilters(208, 45, this.m_Amount)
->>>>>>> 30cda8e9
 
         /** Remaining controls are not needed if amount shall not be shown */
         if (!this.m_Amount) return
