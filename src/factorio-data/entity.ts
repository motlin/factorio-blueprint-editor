import FD from 'factorio-data'
import { EventEmitter } from 'events'
import util from '../common/util'
import Blueprint from './blueprint'
import spriteDataBuilder from './spriteDataBuilder'
import { Area } from './positionGrid'
import * as History from './history'
import U from './generators/util'
import G from '../common/globals'

// TODO: Handle the modules within the class differently so that modules would stay in the same place during editing the blueprint
// TODO: Optimize within connections property the way how the connections to other entities are found (Try Counter: 0)

/** Entity Base Class */
export default class Entity extends EventEmitter {

    /** Field to hold raw entity */
    private readonly m_rawEntity: BPS.IEntity

    /** Field to hold reference to blueprint */
    private readonly m_BP: Blueprint

    /**
     * Construct Entity Base Class
     * @param rawEntity Raw entity object
     * @param blueprint Reference to blueprint
     */
    constructor(rawEntity: BPS.IEntity, blueprint: Blueprint) {
        super()
        this.m_BP = blueprint
        this.m_rawEntity = rawEntity
    }

    destroy() {
        this.emit('destroy')

        this.removeAllListeners()
    }

    removeConnectionsToOtherEntities() {
        const entitiesToModify = this.hasConnections ? this.m_BP.connectionsManager.removeConnectionData(this.entity_number) : []
        for (const entityToModify of entitiesToModify) {
            const ent = this.m_BP.entities.get(entityToModify.entity_number)
            const connections = ent.connections
            const a = connections.size === 1
            const b = connections[entityToModify.side].size === 1
            const c = connections[entityToModify.side][entityToModify.color].size === 1
            if (a && b && c) {
                History.updateValue(ent,
                    ['connections'], undefined, undefined, true)
            } else if (b && c) {
                History.updateValue(ent,
                    ['connections', entityToModify.side], undefined, undefined, true)
            } else if (c) {
                History.updateValue(ent,
                    ['connections', entityToModify.side, entityToModify.color], undefined, undefined, true)
            } else {
                History.updateValue(ent,
                    ['connections', entityToModify.side, entityToModify.color, entityToModify.index.toString()], undefined, undefined, true)
            }

            ent.emit('redraw')
        }
    }

    /** Return reference to blueprint */
    public get Blueprint(): Blueprint { return this.m_BP }

    /** Entity Number */
    get entity_number(): number { return this.m_rawEntity.entity_number }

    /** Entity Name */
    get name(): string { return this.m_rawEntity.name }
    set name(name: string) {
        if (this.m_rawEntity.name === name) { return }

        History
            .updateValue(this.m_rawEntity, ['name'], name, `Changed name to '${name}'`)
            .emit(() => this.emit('name'))
            .commit()
    }

    /** Entity Type */
    get type(): string { return FD.entities[this.name].type }

    /** Direct access to entity meta data from factorio-data */
    get entityData(): FD.Entity { return FD.entities[this.name] }

    /** Direct access to recipe meta data from factorio-data */
    get recipeData(): FD.Recipe { return FD.recipes[this.name] }

    /** Direct access to item meta data from factorio-data */
    get itemData(): FD.Item { return FD.items[this.name] }

    /** Entity size */
    get size(): IPoint { return util.switchSizeBasedOnDirection(this.entityData.size, this.direction) }

    /** Entity position */
    get position(): IPoint { return this.m_rawEntity.position }
    set position(position: IPoint) {
        if (util.areObjectsEquivalent(this.m_rawEntity.position, position)) return

        if (!this.m_BP.entityPositionGrid.canMoveTo(this, position)) return

        this.m_BP.entityPositionGrid.removeTileData(this)

        History
            .updateValue(this.m_rawEntity, ['position'], position, `Changed position to '${position}'`)
            .emit((newValue, oldValue) => {
                this.emit('position', newValue, oldValue)
            })
            .commit()

        this.m_BP.entityPositionGrid.setTileData(this)
    }

    moveBy(offset: IPoint) {
        this.position = {
            x: this.position.x + offset.x,
            y: this.position.y + offset.y
        }
    }

    /** Entity direction */
    get direction(): number {
        // TODO: find a better way of handling passive wires
        // maybe generate the connections in blueprint.ts and
        // store them in the entity.
        if (this.type === 'electric_pole') {
            if (!G.BPC.wiresContainer.entNrToConnectedEntNrs) return 0
            const entNrArr = G.BPC.wiresContainer.entNrToConnectedEntNrs.get(this.entity_number)
            if (!entNrArr) return 0
            return getPowerPoleRotation(
                this.position,
<<<<<<< HEAD
                entNrArr.map(entNr => this.m_BP.entities.get(entNr).position)
=======
                entNrArr
                    .map(entNr => BP.entity(entNr))
                    .filter(e => !!e)
                    .map(ent => ent.position)
>>>>>>> bf0e6ece
            )
        }

        return this.m_rawEntity.direction !== undefined ? this.m_rawEntity.direction : 0

        function getPowerPoleRotation(centre: IPoint, points: IPoint[]) {
            const sectorSum = points
                .map(p => U.getAngle(0, 0, p.x - centre.x, (p.y - centre.y) * -1 /* invert Y axis */))
                .map(angleToSector)
                .reduce((acc, sec) => acc + sec, 0)

            return Math.floor(sectorSum / points.length) * 2

            function angleToSector(angle: number) {
                const cwAngle = 360 - angle
                const sectorAngle = 360 / 8
                const offset = sectorAngle * 1.5
                let newAngle = cwAngle - offset
                if (Math.sign(newAngle) === -1) newAngle = 360 + newAngle
                const sector = Math.floor(newAngle / sectorAngle)
                return (sector % 4) as 0 | 1 | 2 | 3
            }
        }
    }
    set direction(direction: number) {
        if (this.m_rawEntity.direction === direction) { return }

        History
            .updateValue(this.m_rawEntity, ['direction'], direction, `Changed direction to '${direction}'`)
            .emit(() => this.emit('direction'))
            .commit()
    }

    /** Direction Type (input|output) for underground belts */
    get directionType() { return this.m_rawEntity.type }
    set directionType(type: 'input' | 'output') {
        if (this.m_rawEntity.type === type) { return }

        History
            .updateValue(this.m_rawEntity, ['type'], type, `Changed direction type to '${type}'`)
            .emit(() => this.emit('directionType'))
            .commit()
    }

    /** Entity recipe */
    get recipe() { return this.m_rawEntity.recipe }
    set recipe(recipe: string) {
        if (this.m_rawEntity.recipe === recipe) { return }

        History.startTransaction(`Changed recipe to '${recipe}'`)

        History.updateValue(this.m_rawEntity, ['recipe'], recipe).emit(r => this.emit('recipe', r))

        if (recipe !== undefined) {
            // Some modules on the entity may not be compatible with the new selected recipe, filter those out
            this.modules = this.modules
                .map(k => FD.items[k])
                .filter(item => !(item.limitation !== undefined && !item.limitation.includes(recipe)))
                .map(item => item.name)
        }

        History.commitTransaction()
    }

    /** Recipes this entity can accept */
    get acceptedRecipes(): string[] {
        if (this.entityData.crafting_categories === undefined) { return [] }

        return Object.keys(FD.recipes)
            .map(k => FD.recipes[k])
            .filter(recipe => this.entityData.crafting_categories.includes(recipe.category))
            // filter recipes based on entity ingredient_count
            .filter(recipe =>
                !this.entityData.ingredient_count ||
                this.entityData.ingredient_count >= recipe.ingredients.length
            )
            .map(recipe => recipe.name)
    }

    /** Count of module slots */
    get moduleSlots(): number {
        if (this.entityData.module_specification === undefined) { return 0 }
        return this.entityData.module_specification.module_slots
    }

    /** Modules this entity can accept */
    get acceptedModules(): string[] {
        if (this.entityData.module_specification === undefined) { return [] }

        return Object.keys(FD.items)
            .map(k => FD.items[k])
            .filter(item => item.type === 'module')
            // filter modules based on module limitation
            .filter(item =>
                !this.recipe ||
                !(item.limitation && !item.limitation.includes(this.recipe))
            )
            // filter modules based on entity allowed_effects (ex: beacons don't accept productivity effect)
            .filter(item =>
                !this.entityData.allowed_effects ||
                Object.keys(item.effect).every(effect => this.entityData.allowed_effects.includes(effect))
            )
            .map(item => item.name)
    }

    /** Filters this entity can accept (only splitters, inserters and logistic chests) */
    get acceptedFilters(): string[] {
        if (this.filterSlots === 0) { return [] }

        return Object.keys(FD.items)
            .map(k => FD.items[k])
            .filter(item => !['fluid', 'recipe', 'virtual_signal'].includes(item.type))
            .map(item => item.name)
    }

    /** List of all modules */
    get modules(): string[] {
        const modulesObj = this.m_rawEntity.items
        if (modulesObj === undefined || Object.keys(modulesObj).length === 0) return []
        return Object.keys(modulesObj).reduce((acc, k) => acc.concat(Array(modulesObj[k]).fill(k)), [])
    }
    set modules(modules: string[]) {
        if (util.equalArrays(this.modules, modules)) { return }

        const ms: { [key: string]: number } = {}
        for (const m of modules) {
            if (m) ms[m] = ms[m] ? ms[m] + 1 : 1
        }

        History
            .updateValue(this.m_rawEntity, ['items'], ms, `Changed modules to '${modules}'`)
            .emit(() => this.emit('modules', this.modules))
            .commit()
    }

    /** Count of filter slots */
    get filterSlots(): number {
        if (this.name.includes('splitter')) { return 1 }
        if (this.entityData.filter_count !== undefined) { return this.entityData.filter_count }
        if (this.entityData.logistic_slots_count !== undefined) { return this.entityData.logistic_slots_count }
        return 0
    }

    /** List of all filter(s) for splitters, inserters and logistic chests */
    get filters(): IFilter[] {
        switch (this.name) {
            case 'splitter':
            case 'fast_splitter':
            case 'express_splitter': {
                return [{ index: 1, name: this.splitterFilter, count: 0 }]
            }
            case 'filter_inserter':
            case 'stack_filter_inserter': {
                return this.inserterFilters
            }
            case 'logistic_chest_storage':
            case 'logistic_chest_requester':
            case 'logistic_chest_buffer':
                return this.logisticChestFilters
            default: {
                return undefined
            }
        }
    }
    set filters(list: IFilter[]) {
        switch (this.name) {
            case 'splitter':
            case 'fast_splitter':
            case 'express_splitter': {
                this.splitterFilter = (list === undefined || list.length !== 1 || list[0].name === undefined) ? undefined : list[0].name
                return
            }
            case 'filter_inserter':
            case 'stack_filter_inserter': {
                let filters: Array<{ index: number; name: string }>
                if (list === undefined || list.length === 0) {
                    filters = undefined
                } else {
                    filters = []
                    for (const item of list) {
                        if (item.name === undefined) {
                            continue
                        }
                        filters.push({ index: item.index, name: item.name })
                    }
                }
                this.inserterFilters = filters
                return
            }
            case 'logistic_chest_storage':
            case 'logistic_chest_requester':
            case 'logistic_chest_buffer': {
                this.logisticChestFilters = (list === undefined || list.length === 0) ? undefined : list
                return
            }
        }
    }

    /** Splitter input priority */
    get splitterInputPriority(): string { return this.m_rawEntity.input_priority }
    set splitterInputPriority(priority: string) {
        if (this.m_rawEntity.input_priority === priority) { return }

        History
            .updateValue(this.m_rawEntity, ['input_priority'], priority, `Changed splitter input priority to '${priority}'`)
            .emit(() => this.emit('splitterInputPriority', this.splitterInputPriority))
            .commit()
    }

    /** Splitter output priority */
    get splitterOutputPriority(): string { return this.m_rawEntity.output_priority }
    set splitterOutputPriority(priority: string) {
        if (this.m_rawEntity.output_priority === priority) { return }

        History.startTransaction(`Changed splitter output priority to '${priority}'`)

        History
            .updateValue(this.m_rawEntity, ['output_priority'], priority)
            .emit(() => this.emit('splitterOutputPriority', this.splitterOutputPriority))
            .commit()

        if (priority === undefined) this.filters = undefined

        History.commitTransaction()
    }

    /** Splitter filter */
    get splitterFilter(): string { return this.m_rawEntity.filter }
    set splitterFilter(filter: string) {
        if (this.m_rawEntity.filter === filter) { return }

        History.startTransaction(`Changed splitter filter to '${filter}'`)

        History
            .updateValue(this.m_rawEntity, ['filter'], filter)
            .emit(() => this.emit('splitterFilter'))
            .emit(() => this.emit('filters'))
            .commit()

        if (this.splitterOutputPriority === undefined) this.splitterOutputPriority = 'left'

        History.commitTransaction()
    }

    /** Inserter filter */
    get inserterFilters(): IFilter[] { return this.m_rawEntity.filters }
    set inserterFilters(filters: IFilter[]) {
        if (filters !== undefined &&
            this.m_rawEntity.filters !== undefined &&
            this.m_rawEntity.filters.length === filters.length &&
            this.m_rawEntity.filters.every((filter, i) => util.areObjectsEquivalent(filter, filters[i]))
        ) return

        History
            .updateValue(this.m_rawEntity, ['filters'], filters, `Changed inserter filter${this.filterSlots === 1 ? '' : '(s)'}`)
            .emit(() => this.emit('inserterFilters'))
            .emit(() => this.emit('filters'))
            .commit()
    }

    /** Logistic chest filters */
    get logisticChestFilters(): IFilter[] { return this.m_rawEntity.request_filters }
    set logisticChestFilters(filters: IFilter[]) {
        // TODO: Check if it makes sense to ignore count changes for history - which can be done with the following routine
        // if (this.m_rawEntity.request_filters === undefined && filters === undefined) return
        // if (this.m_rawEntity.request_filters !== undefined && filters !== undefined) {
        //     let equal = this.m_rawEntity.request_filters.length === filters.length
        //     if (equal) {
        //         for (let index = 0; index < this.m_rawEntity.request_filters.length; index++) {
        //             if (!equal) continue
        //             if (equal && this.m_rawEntity.request_filters[index].name !== filters[index].name) {
        //                 equal = false
        //             }
        //         }
        //     }
        //     if (equal) return
        // }

        if (filters !== undefined &&
            this.m_rawEntity.request_filters !== undefined &&
            this.m_rawEntity.request_filters.length === filters.length &&
            this.m_rawEntity.request_filters.every((filter, i) => util.areObjectsEquivalent(filter, filters[i]))
        ) return

        History
            .updateValue(this.m_rawEntity, ['request_filters'], filters, `Changed chest filter${this.filterSlots === 1 ? '' : '(s)'}`)
            .emit(() => this.emit('logisticChestFilters'))
            .emit(() => this.emit('filters'))
            .commit()
    }

    /** Requester chest - request from buffer chest */
    get requestFromBufferChest(): boolean { return this.m_rawEntity.request_from_buffers }
    set requestFromBufferChest(request: boolean) {
        if (this.m_rawEntity.request_from_buffers === request) { return }

        History
            .updateValue(this.m_rawEntity, ['request_from_buffers'], request, `Changed request from buffer chest to '${request}'`)
            .emit(() => this.emit('requestFromBufferChest'))
            .commit()
    }

    get constantCombinatorFilters() {
        return this.m_rawEntity.control_behavior === undefined ? undefined : this.m_rawEntity.control_behavior.filters
    }

    get deciderCombinatorConditions() {
        return this.m_rawEntity.control_behavior === undefined ? undefined : this.m_rawEntity.control_behavior.decider_conditions
    }

    get arithmeticCombinatorConditions() {
        return this.m_rawEntity.control_behavior === undefined ? undefined : this.m_rawEntity.control_behavior.arithmetic_conditions
    }

    get hasConnections() {
        return this.connections !== undefined
    }

    get connections() {
        const conn = this.m_rawEntity.connections !== undefined ? this.m_rawEntity.connections : {}

        if (conn['Cu0']) {
            if (!conn['1']) conn['1'] = {}
            conn['1'].copper = conn['Cu0']
            delete conn.Cu0
        }
        if (conn['Cu1']) {
            if (!conn['2']) conn['2'] = {}
            conn['2'].copper = conn['Cu1']
            delete conn.Cu1
        }

        if (this.type === 'electric_pole') {
            const copperConn: any[] = []

            this.m_BP.entities.forEach((entity, k) => {
                if (entity.name === 'power_switch' && entity.connections) {
                    if (entity.connections.Cu0 && entity.connections.Cu0[0].entity_id === this.entity_number) {
                        copperConn.push({ entity_id: k })
                    }
                    if (entity.connections.Cu1 && entity.connections.Cu1[0].entity_id === this.entity_number) {
                        copperConn.push({ entity_id: k })
                    }
                }
            })

            if (copperConn.length !== 0) {
                if (!conn['1']) conn['1'] = {}
                conn['1'].copper = copperConn
            }
        }

        return Object.keys(conn).length ? conn : undefined
    }

    get connectedEntities(): number[] {
        const connections = this.connections
        if (!connections) return

        const entities = []
        for (const side in connections) {
            for (const color in connections[side]) {
                for (const c of connections[side][color]) {
                    entities.push(c.entity_id)
                }
            }
        }
        return entities
    }

    get chemicalPlantDontConnectOutput() {
        if (!this.recipe) return false
        return !FD.recipes[this.recipe].results.find(result => result.type === 'fluid')
    }

    get trainStopColor() {
        return this.m_rawEntity.color
    }

    get operator() {
        if (this.name === 'decider_combinator') {
            const cb = this.m_rawEntity.control_behavior
            if (cb) return cb.decider_conditions === undefined ? undefined : cb.decider_conditions.comparator
        }
        if (this.name === 'arithmetic_combinator') {
            const cb = this.m_rawEntity.control_behavior
            if (cb) return cb.arithmetic_conditions === undefined ? undefined : cb.arithmetic_conditions.operation
        }
        return undefined
    }

    getArea() {
        return new Area({
            x: this.position.x,
            y: this.position.y,
            width: this.size.x,
            height: this.size.y
        })
    }

    change(name: string, direction: number) {
        History.startTransaction(`Changed Entity: ${this.type}`)
        this.name = name
        this.direction = direction
        History.commitTransaction()
    }

    rotate(ccw = false, rotateOpposingUB = false) {
        if (!this.assemblerCraftsWithFluid &&
            (this.name === 'assembling_machine_2' || this.name === 'assembling_machine_3')) return

        if (this.m_BP.entityPositionGrid.sharesCell(this.getArea())) return

        const PR = this.entityData.possible_rotations
        if (!PR) return

        const newDir = PR[
            (
                PR.indexOf(this.direction) +
                ((this.size.x !== this.size.y || this.type === 'underground_belt') ? 2 : 1) * (ccw ? 3 : 1)
            )
            % PR.length
        ]

        if (newDir === this.direction) return

        History.startTransaction(`Rotated entity: ${this.type}`)

        this.direction = newDir

        if (this.type === 'underground_belt') {
            this.directionType = this.directionType === 'input' ? 'output' : 'input'

            if (rotateOpposingUB) {
                const otherEntity = this.m_BP.entities.get(this.m_BP.entityPositionGrid.getOpposingEntity(
                    this.name, this.direction, this.position,
                    this.directionType === 'input' ? this.direction : (this.direction + 4) % 8,
                    this.entityData.max_distance
                ))
                if (otherEntity) otherEntity.rotate()
            }
        }

        History.commitTransaction()
    }

    /** Paste relevant data from source entity */
    pasteSettings(sourceEntity: Entity) {
        History.startTransaction(`Pasted settings to entity: ${this.type}`)

        // PASTE RECIPE
        const aR = this.acceptedRecipes
        if (aR.length > 0) {
            this.recipe = sourceEntity.recipe !== undefined && aR.includes(sourceEntity.recipe) ? sourceEntity.recipe : undefined
        }

        // PASTE MODULES
        const aM = this.acceptedModules
        if (aM.length > 0) {
            if (sourceEntity.modules.length > 0) {
                this.modules = sourceEntity.modules
                    .filter(m => aM.includes(m))
                    .slice(0, this.moduleSlots)
            } else {
                this.modules = []
            }
        }

        // TODO: pasting filters should be handled differently for each type of filer
        // PASTE FILTERS
        const aF = this.acceptedFilters
        if (aF.length > 0) {
            if (sourceEntity.filters.length > 0) {
                this.filters = sourceEntity.filters
                    .filter(f => aF.includes(f.name))
                    .slice(0, this.filterSlots)
            } else {
                this.filters = []
            }
        }

        History.commitTransaction()
    }

    topLeft() {
        return { x: this.position.x - (this.size.x / 2), y: this.position.y - (this.size.y / 2) }
    }
    topRight() {
        return { x: this.position.x + (this.size.x / 2), y: this.position.y - (this.size.y / 2) }
    }
    bottomLeft() {
        return { x: this.position.x - (this.size.x / 2), y: this.position.y + (this.size.y / 2) }
    }
    bottomRight() {
        return { x: this.position.x + (this.size.x / 2), y: this.position.y + (this.size.y / 2) }
    }

    get assemblerCraftsWithFluid() {
        return this.recipe &&
            FD.recipes[this.recipe].category === 'crafting_with_fluid' &&
            this.entityData.crafting_categories &&
            this.entityData.crafting_categories.includes('crafting_with_fluid')
    }

    get assemblerPipeDirection() {
        if (!this.recipe) return
        const recipe = FD.recipes[this.recipe]
        if (recipe.ingredients.find(ingredient => ingredient.type === 'fluid')) return 'input'
        if (recipe.results.find(result => result.type === 'fluid')) return 'output'
    }

    getWireConnectionPoint(color: string, side: number) {
        const e = this.entityData
        // poles
        if (e.connection_points) return e.connection_points[this.direction / 2].wire[color]
        // combinators
        if (e.input_connection_points) {
            if (side === 1) return e.input_connection_points[this.direction / 2].wire[color]
            return e.output_connection_points[this.direction / 2].wire[color]
        }

        if (this.name === 'power_switch' && color === 'copper') {
            return side === 1 ? e.left_wire_connection_point.wire.copper : e.right_wire_connection_point.wire.copper
        }

        if (e.circuit_wire_connection_point) return e.circuit_wire_connection_point.wire[color]

        if (this.type === 'transport_belt') {
            return e.circuit_wire_connection_points[
                spriteDataBuilder.getBeltConnections2(this.m_BP, this.position, this.direction) * 4
            ].wire[color]
        }
        if (e.circuit_wire_connection_points.length === 8) {
            return e.circuit_wire_connection_points[this.direction].wire[color]
        }
        if (this.name === 'constant_combinator') {
            return e.circuit_wire_connection_points[this.direction / 2].wire[color]
        }
        return e.circuit_wire_connection_points[this.direction / 2].wire[color]
    }

    getRawData() {
        return this.m_rawEntity
    }
}<|MERGE_RESOLUTION|>--- conflicted
+++ resolved
@@ -132,14 +132,10 @@
             if (!entNrArr) return 0
             return getPowerPoleRotation(
                 this.position,
-<<<<<<< HEAD
-                entNrArr.map(entNr => this.m_BP.entities.get(entNr).position)
-=======
                 entNrArr
-                    .map(entNr => BP.entity(entNr))
+                    .map(entNr => this.m_BP.entities.get(entNr))
                     .filter(e => !!e)
                     .map(ent => ent.position)
->>>>>>> bf0e6ece
             )
         }
 
