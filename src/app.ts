--- conflicted
+++ resolved
@@ -13,7 +13,6 @@
 
 import G from './common/globals'
 import { InventoryContainer } from './panels/inventory'
-import { EntityContainer } from './containers/entity'
 import { EntityPaintContainer } from './containers/entityPaint'
 import { TilePaintContainer } from './containers/tilePaint'
 import { BlueprintContainer } from './containers/blueprint'
@@ -321,71 +320,6 @@
     G.bp.redo()
 })
 
-<<<<<<< HEAD
-=======
-function pre(hist: IHistoryObject, addDel: string) {
-    switch (hist.type) {
-        case 'mov':
-        case addDel:
-            const e = EntityContainer.mappings.get(hist.entity_number)
-            e.redrawSurroundingEntities()
-            if (hist.type === addDel) {
-                G.BPC.wiresContainer.remove(hist.entity_number)
-                e.destroy()
-            }
-            if (hist.type === 'mov') G.BPC.wiresContainer.update(hist.entity_number)
-    }
-}
-
-function post(hist: IHistoryObject, addDel: string) {
-    function redrawEntityAndSurroundingEntities(entnr: number) {
-        const e = EntityContainer.mappings.get(entnr)
-        e.redraw()
-        e.redrawSurroundingEntities()
-    }
-    switch (hist.type) {
-        case 'mov':
-            redrawEntityAndSurroundingEntities(hist.entity_number)
-            const entity = G.bp.entity(hist.entity_number)
-            const e = EntityContainer.mappings.get(hist.entity_number)
-            e.position.set(
-                entity.position.x * 32,
-                entity.position.y * 32
-            )
-            e.updateVisualStuff()
-            break
-        case 'upd':
-            if (hist.other_entity) {
-                redrawEntityAndSurroundingEntities(hist.entity_number)
-                redrawEntityAndSurroundingEntities(hist.other_entity)
-            } else {
-                const e = EntityContainer.mappings.get(hist.entity_number)
-                e.redrawEntityInfo()
-                redrawEntityAndSurroundingEntities(hist.entity_number)
-                G.BPC.wiresContainer.update(hist.entity_number)
-                if (G.editEntityContainer.visible) {
-                    if (G.inventoryContainer.visible) G.inventoryContainer.close()
-                    G.editEntityContainer.create(hist.entity_number)
-                }
-            }
-            break
-        case addDel:
-            const ec = new EntityContainer(hist.entity_number)
-            G.BPC.entities.addChild(ec)
-            ec.redrawSurroundingEntities()
-            G.BPC.wiresContainer.update(hist.entity_number)
-    }
-
-    console.log(`${addDel === 'del' ? 'Undo' : 'Redo'} ${hist.entity_number} ${hist.annotation}`)
-    G.BPC.updateOverlay()
-    G.BPC.updateViewportCulling()
-}
-
-actions.generateOilOutpost.bind(() => {
-    G.bp.generatePipes()
-})
-
->>>>>>> 8f7eb4b4
 actions.pan.bind(() => {
     if (!G.BPC.hoverContainer && G.currentMouseState === G.mouseStates.NONE) {
         G.currentMouseState = G.mouseStates.PANNING
