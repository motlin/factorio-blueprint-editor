--- conflicted
+++ resolved
@@ -55,7 +55,6 @@
 const { guiBPIndex } = initDatGui()
 initDoorbell()
 
-<<<<<<< HEAD
 PIXI.settings.MIPMAP_TEXTURES = PIXI.MIPMAP_MODES.ON
 PIXI.settings.ROUND_PIXELS = true
 PIXI.settings.SCALE_MODE = PIXI.SCALE_MODES.LINEAR
@@ -67,15 +66,7 @@
 // PIXI.settings.PRECISION_VERTEX = PIXI.PRECISION.HIGH
 // PIXI.settings.PRECISION_FRAGMENT = PIXI.PRECISION.HIGH
 
-G.app = new PIXI.Application()
-=======
-G.app = new PIXI.Application({
-    view: document.getElementById('editor') as HTMLCanvasElement,
-    resolution: window.devicePixelRatio,
-    roundPixels: true
-    // antialias: true
-})
->>>>>>> 1e19f734
+G.app = new PIXI.Application({ view: document.getElementById('editor') as HTMLCanvasElement })
 
 // https://github.com/pixijs/pixi.js/issues/3928
 // G.app.renderer.plugins.interaction.moveWhenInside = true
