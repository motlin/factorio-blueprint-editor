--- conflicted
+++ resolved
@@ -1,47 +1,6 @@
 import G from '../globals'
 import factorioData from '../factorio-data/factorioData'
 import { InventoryContainer } from './inventory'
-<<<<<<< HEAD
-import { EntityContainer } from './entity'
-import { TilePaintContainer } from './tilePaint'
-import { EntityPaintContainer } from './entityPaint'
-import Panel from '../controls/panel'
-import Slot from '../controls/slot'
-
-/** Toolbelt */
-export class ToolbeltContainer extends Panel {
-
-    /** The following code is extracted from inventory.ts (more or less copy / paste) */
-    private static assignItemToMouse(item: any, position: PIXI.Point) {
-        // TODO: Check whether this method could be actually moved to "BlueprintContainer"
-        const tileResult = item.place_as_tile && item.place_as_tile.result
-        const placeResult = item.place_result || tileResult
-
-        G.currentMouseState = G.mouseStates.PAINTING
-        if (G.BPC.paintContainer) G.BPC.paintContainer.destroy()
-
-        if (tileResult) {
-            G.BPC.paintContainer = new TilePaintContainer(
-                placeResult,
-                EntityContainer.getPositionFromData(
-                    position,
-                    { x: TilePaintContainer.size, y: TilePaintContainer.size }
-                )
-            )
-            G.BPC.tiles.addChild(G.BPC.paintContainer)
-        } else {
-            G.BPC.paintContainer = new EntityPaintContainer(
-                placeResult,
-                0,
-                EntityContainer.getPositionFromData(
-                    position,
-                    util.switchSizeBasedOnDirection(factorioData.getEntity(placeResult).size, 0)
-                )
-            )
-            G.BPC.paintContainer.moveAtCursor()
-            G.BPC.addChild(G.BPC.paintContainer)
-        }
-=======
 
 export class ToolbeltSlot extends PIXI.Container {
 
@@ -86,61 +45,11 @@
     public unassignItem() {
         this.itemName = undefined
         this.content.destroy()
->>>>>>> 8cc89aa2
     }
+}
 
-<<<<<<< HEAD
-    /** Container to host controls (common pattern) */
-    private readonly content: PIXI.Container
+export class ToolbeltContainer extends PIXI.Container {
 
-    /** Initialize Array with 10 slots */
-    private readonly buttons: Slot[] = new Array<Slot>(10)
-
-    // Width of Toolbelt: 439
-    // Height of Toolbelt with 1 row of items: 60
-    // Height of Toolbelt with 2 rows of items: 98
-    constructor() {
-        super(439, 60)
-
-        // Handle Blueprint Painting
-        this.on('pointerover', () => {
-            if (G.BPC.paintContainer !== undefined) G.BPC.paintContainer.visible = false
-        })
-        this.on('pointerout', () => {
-            if (G.BPC.paintContainer !== undefined) G.BPC.paintContainer.visible = true
-        })
-
-        // Create Content
-        this.content = new PIXI.Container()
-        this.content.position.set(12, 12)
-        this.addChild(this.content)
-
-        // Create Buttons (While maybe only 10 buttons will be shown, all buttons are created immediatly)
-        for (let i = 0; i < 10; i++) {
-            const button = new Slot(36, 36, 1)
-            button.position.set(((36 + 2) * i) + (i > 4 ? 37 : 0), 0)
-            button.on('pointerup', (e: PIXI.interaction.InteractionEvent) => {
-                // Use Case 1: Left Click  & Slot=Empty & Mouse=Painting >> Assign Mouse Item to Slot
-                // Use Case 2: Left Click  & Slot=Item  & Mouse=Painting >> Assign Slot Item to Mouse
-                // Use Case 3: Left Click  & Slot=Empty & Mouse=Empty    >> Do Nothing
-                // Use Case 4: Left Click  & Slot=Item  & Mouse=Empty    >> Assign Slot Item to Mouse
-                // Use Case 5: Right Click & Slot=*     & Mouse=*        >> Unassign Slot
-                if (e.data.button === 0) { // Left Click (UC1-UC4)
-                    if (G.currentMouseState === G.mouseStates.PAINTING && G.BPC.paintContainer !== undefined) { // Mouse == Painting (UC1,UC2)
-                        console.log(button.data)
-                        if (button.data === undefined) { // Slot == Empty (UC1)
-                            // Assign Mouse Item to Slot
-                            button.data = factorioData.getItem(G.BPC.paintContainer.name)
-                            button.content = InventoryContainer.createIcon(button.data, false)
-                        } else { // Slot == Item (UC2)
-                            // Assign Slot Item to Mouse
-                            ToolbeltContainer.assignItemToMouse(button.data, e.data.getLocalPosition(G.BPC))
-                        }
-                    } else { // Mouse == Empty (UC3,UC4)
-                        if (button.data !== undefined) { // >> Slot == Item (UC4)
-                            // Assign Slot Item to Mouse
-                            ToolbeltContainer.assignItemToMouse(button.data, e.data.getLocalPosition(G.BPC))
-=======
     static createTriangleButton(width: number, height: number) {
         const button = new PIXI.Graphics()
 
@@ -228,31 +137,11 @@
                                 // Assign Slot Item to Mouse
                                 G.BPC.spawnEntityAtMouse(toolbeltSlot.itemName)
                             }
->>>>>>> 8cc89aa2
                         }
                     // >> Right Click (UC5)
                     } else if (e.data.button === 2) {
                         toolbeltSlot.unassignItem()
                     }
-<<<<<<< HEAD
-                } else if (e.data.button === 2) { // Right Click (UC5)
-                    // Unassign Slot
-                    button.data = undefined
-                    button.content = undefined
-                }
-            })
-
-            this.buttons[i] = button
-            this.content.addChild(button)
-        }
-    }
-
-    /** Activate item from a specific toolbelt slot */
-    public setSlot(slot: number) {
-        if (slot < 0 || slot > 9) return
-        const item: any = this.buttons[slot].data
-        if (item !== undefined) ToolbeltContainer.assignItemToMouse(item, G.app.renderer.plugins.interaction.mouse.global)
-=======
                 })
 
                 this.slots[(r * 10) + i] = toolbeltSlot
@@ -286,7 +175,6 @@
 
     public getAllItemNames() {
         return this.slots.map(s => s.itemName)
->>>>>>> 8cc89aa2
     }
 
     setPosition() {
