import G from '../globals'
import F from '../controls/functions'
import { InventoryContainer } from './inventory'
import { EntityContainer } from './entity'
import Dialog from '../controls/dialog'
import Slot from '../controls/slot'

export class EditEntityContainer extends Dialog {

    content: PIXI.Container
    itemTooltip: PIXI.Text
    inventoryActiveGroup: PIXI.Sprite
    inventoryGroup: Map<PIXI.Sprite, PIXI.Container> = new Map()
    active = false

    constructor() {
        super(404, 526)

        this.content = new PIXI.Container()
        this.addChild(this.content)
    }

    // TODO: Refactor, optimize and make a layout system for this
    create(entity_number: number) {
        this.content.removeChildren()
        const entity = G.bp.entity(entity_number)

        const cc = entity.entityData.crafting_categories
        if (cc && !cc.includes('rocket_building') && !cc.includes('smelting')) {
<<<<<<< HEAD
            const recipeContainer = new PIXI.Container()
            const background = InventoryContainer.drawRect(36, 36, G.colors.pannel.slot, 2, 1, true)
            background.position.set(-18, -18)
            recipeContainer.addChild(background)
            if (entity.recipe) recipeContainer.addChild(InventoryContainer.createIcon(entity.recipe))
=======
            const recipeContainer: Slot = new Slot(36, 36)
>>>>>>> 96e72ba3
            recipeContainer.position.set(
                this.width / 2,
                this.height / 2 - 37
            )
            if (entity.recipe) recipeContainer.content = InventoryContainer.createIcon(factorioData.getItem(entity.recipe), false)
            recipeContainer.on('pointerdown', (e: PIXI.interaction.InteractionEvent) => {
                e.stopPropagation()
                if (e.data.button === 0) {
                    G.inventoryContainer.toggle('Select Recipe', entity.acceptedRecipes, name => {
                        G.openedGUIWindow = this
                        if (entity.recipe !== name) {
                            EntityContainer.mappings.get(entity_number).changeRecipe(name)
                            this.create(entity_number)
                        }
                    })
                } else if (e.data.button === 2) {
                    if (entity.recipe) {
                        EntityContainer.mappings.get(entity_number).changeRecipe(undefined)
                        this.create(entity_number)
                    }
                }
            })
            this.content.addChild(recipeContainer)

            const recipeText = new PIXI.Text('Recipe ', {
                fill: G.colors.text.normal,
                fontFamily: G.fontFamily
            })
            recipeText.anchor.set(1, 0.5)
            recipeText.position.set(
                this.width / 2,
                this.height / 2 - 18
            )
            this.content.addChild(recipeText)
        }

        if (entity.entityData.module_specification) {
            const moduleContainer = new PIXI.Container()
            moduleContainer.position.set(
                this.width / 2,
                this.height / 2 + 1
            )
            const slots = entity.entityData.module_specification.module_slots
            const modules = entity.modulesList
            for (let i = 0; i < slots; i++) {
                const slot: Slot = new Slot(36, 36)
                slot.position.set(i * 38, 0)
                slot.on('pointerdown', (e: PIXI.interaction.InteractionEvent) => {
                    e.stopPropagation()
                    if (e.data.button === 0) {
                        G.inventoryContainer.toggle('Select Module', entity.acceptedModules, name => {
                            G.openedGUIWindow = this
                            if (modules) {
                                if (modules[i] !== name) {
                                    modules[modules[i] ? i : modules.length] = name
                                    entity.modulesList = modules
                                }
                            } else {
                                entity.modulesList = [name]
                            }
                            EntityContainer.mappings.get(entity_number).redrawEntityInfo()
                            this.create(entity_number)
                        })
                    } else if (e.data.button === 2) {
                        if (modules && modules[i]) {
                            modules.splice(i, 1)
                            entity.modulesList = modules
                            EntityContainer.mappings.get(entity_number).redrawEntityInfo()
                            this.create(entity_number)
                        }
                    }
                })

<<<<<<< HEAD
                const background = InventoryContainer.drawRect(36, 36, G.colors.pannel.slot, 2, 1, true)
                background.position.set(-18, -18)
                slot.addChild(background)

                if (modules && modules[i]) slot.addChild(InventoryContainer.createIcon(modules[i]))
=======
                if (modules && modules[i]) slot.content = InventoryContainer.createIcon(factorioData.getItem(modules[i]), false)
>>>>>>> 96e72ba3

                moduleContainer.addChild(slot)
            }
            this.content.addChild(moduleContainer)

            const recipeText = new PIXI.Text('Modules ', {
                fill: G.colors.text.normal,
                fontFamily: G.fontFamily
            })
            recipeText.anchor.set(1, 0.5)
            recipeText.position.set(
                this.width / 2,
                this.height / 2 + 18
            )
            this.content.addChild(recipeText)
        }

        if (this.content.children.length !== 0) {
            this.visible = true
            this.active = true
            G.openedGUIWindow = this
        }
    }

    close() {
        if (this.visible && G.openedGUIWindow !== this) {
            G.openedGUIWindow.close()
        }
        this.visible = false
        this.active = false
        G.openedGUIWindow = undefined
    }
}<|MERGE_RESOLUTION|>--- conflicted
+++ resolved
@@ -1,5 +1,4 @@
 import G from '../globals'
-import F from '../controls/functions'
 import { InventoryContainer } from './inventory'
 import { EntityContainer } from './entity'
 import Dialog from '../controls/dialog'
@@ -27,20 +26,12 @@
 
         const cc = entity.entityData.crafting_categories
         if (cc && !cc.includes('rocket_building') && !cc.includes('smelting')) {
-<<<<<<< HEAD
-            const recipeContainer = new PIXI.Container()
-            const background = InventoryContainer.drawRect(36, 36, G.colors.pannel.slot, 2, 1, true)
-            background.position.set(-18, -18)
-            recipeContainer.addChild(background)
-            if (entity.recipe) recipeContainer.addChild(InventoryContainer.createIcon(entity.recipe))
-=======
             const recipeContainer: Slot = new Slot(36, 36)
->>>>>>> 96e72ba3
             recipeContainer.position.set(
                 this.width / 2,
                 this.height / 2 - 37
             )
-            if (entity.recipe) recipeContainer.content = InventoryContainer.createIcon(factorioData.getItem(entity.recipe), false)
+            if (entity.recipe) recipeContainer.content = InventoryContainer.createIcon(entity.recipe, false)
             recipeContainer.on('pointerdown', (e: PIXI.interaction.InteractionEvent) => {
                 e.stopPropagation()
                 if (e.data.button === 0) {
@@ -109,15 +100,7 @@
                     }
                 })
 
-<<<<<<< HEAD
-                const background = InventoryContainer.drawRect(36, 36, G.colors.pannel.slot, 2, 1, true)
-                background.position.set(-18, -18)
-                slot.addChild(background)
-
-                if (modules && modules[i]) slot.addChild(InventoryContainer.createIcon(modules[i]))
-=======
-                if (modules && modules[i]) slot.content = InventoryContainer.createIcon(factorioData.getItem(modules[i]), false)
->>>>>>> 96e72ba3
+                if (modules && modules[i]) slot.content = InventoryContainer.createIcon(modules[i], false)
 
                 moduleContainer.addChild(slot)
             }
