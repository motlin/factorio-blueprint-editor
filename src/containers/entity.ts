import FD from 'factorio-data'
import * as PIXI from 'pixi.js'
import G from '../common/globals'
import { EntitySprite } from '../entitySprite'
import util from '../common/util'
import Entity from '../factorio-data/entity'
import { UnderlayContainer } from './underlay'

const updateGroups = [
    {
        is: [
            'transport_belt',
            'fast_transport_belt',
            'express_transport_belt',
            'splitter',
            'fast_splitter',
            'express_splitter',
            'underground_belt',
            'fast_underground_belt',
            'express_underground_belt'
        ],
        updates: ['transport_belt', 'fast_transport_belt', 'express_transport_belt']
    },
    {
        is: ['heat_pipe', 'nuclear_reactor', 'heat_exchanger'],
        updates: ['heat_pipe', 'nuclear_reactor', 'heat_exchanger']
    },
    {
        has: ['fluid_box', 'output_fluid_box', 'fluid_boxes'],
        updates: ['fluid_box', 'output_fluid_box', 'fluid_boxes']
    },
    {
        is: ['stone_wall', 'gate', 'straight_rail'],
        updates: ['stone_wall', 'gate', 'straight_rail']
    }
]
    .map(uG => {
        if (!uG.has) {
            return uG
        }
        const entities = Object.values(FD.entities)
        return {
            is: entities.filter(e => Object.keys(e).find(k => uG.has.includes(k))).map(e => e.name),
            updates: entities.filter(e => Object.keys(e).find(k => uG.updates.includes(k))).map(e => e.name)
        }
    })
    .reduce(
        (pV: { [key: string]: string[] }, cV) => {
            cV.is.forEach(k => {
                pV[k] = pV[k] ? util.uniqueInArray(pV[k].concat(cV.updates)) : cV.updates
            })
            return pV
        },
        {} as { [key: string]: string[] }
    )

export class EntityContainer {
    static mappings: Map<number, EntityContainer> = new Map()

    areaVisualization: PIXI.Sprite | PIXI.Sprite[]
    entityInfo: PIXI.Container
    entitySprites: EntitySprite[]

    private readonly m_Entity: Entity

    constructor(entity: Entity, sort = true) {
        this.m_Entity = entity

        EntityContainer.mappings.set(this.m_Entity.entityNumber, this)

        this.entitySprites = []

        this.areaVisualization = G.BPC.underlayContainer.createNewArea(this.m_Entity.name, this.position)
        this.entityInfo = G.BPC.overlayContainer.createEntityInfo(this.m_Entity.entityNumber, this.position)

        this.redraw(false, sort)
        if (sort) {
            this.redrawSurroundingEntities()
        }

        this.m_Entity.on('recipe', () => {
            this.redrawEntityInfo()
            if (this.m_Entity.name === 'chemical_plant' || this.m_Entity.assemblerCraftsWithFluid) {
                this.redraw()
                this.redrawSurroundingEntities()
            }
        })

        this.m_Entity.on('removedConnection', (connection: IConnection) => {
            G.BPC.wiresContainer.remove(connection)
            this.redraw()
        })

        this.m_Entity.on('direction', () => {
            this.redraw()
            this.redrawSurroundingEntities()

            this.updateUndergroundLines()
            this.redrawEntityInfo()
            G.BPC.wiresContainer.update(this.m_Entity)
        })

        this.m_Entity.on('directionType', () => {
            this.redraw()
            this.redrawSurroundingEntities()
        })

        this.m_Entity.on('modules', () => this.redrawEntityInfo())
        this.m_Entity.on('filters', () => this.redrawEntityInfo())
        this.m_Entity.on('splitterInputPriority', () => this.redrawEntityInfo())
        this.m_Entity.on('splitterOutputPriority', () => this.redrawEntityInfo())

        this.m_Entity.on('position', (newPos: IPoint, oldPos: IPoint) => {
            this.redraw()
            this.redrawSurroundingEntities(oldPos)
            this.redrawSurroundingEntities(newPos)

            this.updateUndergroundLines()
            this.redrawEntityInfo()
            G.BPC.wiresContainer.update(this.m_Entity)
            UnderlayContainer.modifyVisualizationArea(this.areaVisualization, s =>
                s.position.set(this.position.x, this.position.y)
            )
        })

        this.m_Entity.on('destroy', () => {
            this.redrawSurroundingEntities()

            for (const s of this.entitySprites) {
                s.destroy()
            }

            EntityContainer.mappings.delete(this.m_Entity.entityNumber)

            UnderlayContainer.modifyVisualizationArea(this.areaVisualization, s => s.destroy())

            if (this.entityInfo !== undefined) {
                this.entityInfo.destroy()
            }
        })
    }

    public get entity(): Entity {
        return this.m_Entity
    }

    get position(): IPoint {
        return {
            x: this.m_Entity.position.x * 32,
            y: this.m_Entity.position.y * 32
        }
    }

    updateUndergroundLines() {
        G.BPC.overlayContainer.updateUndergroundLines(
            this.m_Entity.name,
            this.m_Entity.position,
            this.m_Entity.direction,
            this.m_Entity.directionType === 'output' || this.m_Entity.name === 'pipe_to_ground'
                ? (this.m_Entity.direction + 4) % 8
                : this.m_Entity.direction
        )
    }

    redrawEntityInfo() {
        if (
            this.m_Entity.moduleSlots !== 0 ||
            this.m_Entity.type === 'splitter' ||
            this.m_Entity.entityData.crafting_categories !== undefined ||
            this.m_Entity.type === 'mining_drill' ||
            this.m_Entity.type === 'boiler' ||
            this.m_Entity.type === 'generator' ||
            this.m_Entity.name === 'pump' ||
            this.m_Entity.name === 'offshore_pump' ||
            this.m_Entity.name === 'arithmetic_combinator' ||
            this.m_Entity.name === 'decider_combinator' ||
            this.m_Entity.name === 'filter_inserter' ||
            this.m_Entity.name === 'stack_filter_inserter' ||
            this.m_Entity.type === 'splitter' ||
            this.m_Entity.type === 'logistic_container'
        ) {
            if (this.entityInfo !== undefined) {
                this.entityInfo.destroy()
            }
            this.entityInfo = G.BPC.overlayContainer.createEntityInfo(this.m_Entity.entityNumber, this.position)
        }
    }

    pointerOverEventHandler() {
        G.BPC.overlayContainer.updateCursorBoxSize(this.m_Entity.size.x, this.m_Entity.size.y)
        G.BPC.overlayContainer.updateCursorBoxPosition(this.position)
        G.BPC.overlayContainer.showCursorBox()
        G.BPC.overlayContainer.updateUndergroundLinesPosition(this.position)
        this.updateUndergroundLines()

<<<<<<< HEAD
        UnderlayContainer.modifyVisualizationArea(this.areaVisualization, s => s.visible = true)
        G.infoEntityPanel.updateVisualization(this.m_Entity)
=======
        UnderlayContainer.modifyVisualizationArea(this.areaVisualization, s => {
            s.visible = true
        })
>>>>>>> 45b45a6c
    }

    pointerOutEventHandler() {
        G.BPC.overlayContainer.hideCursorBox()
        G.BPC.overlayContainer.hideUndergroundLines()
<<<<<<< HEAD
        UnderlayContainer.modifyVisualizationArea(this.areaVisualization, s => s.visible = false)
        G.infoEntityPanel.updateVisualization(undefined)
=======
        UnderlayContainer.modifyVisualizationArea(this.areaVisualization, s => {
            s.visible = false
        })
>>>>>>> 45b45a6c
    }

    redrawSurroundingEntities(position?: IPoint) {
        if (!updateGroups[this.m_Entity.name]) {
            return
        }
        if (this.m_Entity.name === 'straight_rail') {
            G.bp.entityPositionGrid.foreachOverlap(this.m_Entity.getArea(position), (entnr: number) => {
                const ent = G.bp.entities.get(entnr)
                if (ent.name === 'gate') {
                    EntityContainer.mappings.get(ent.entityNumber).redraw()
                }
            })
        } else {
            G.bp.entityPositionGrid
                .getSurroundingEntities(this.m_Entity.getArea(position))
                .filter(entity => updateGroups[this.m_Entity.name].includes(entity.name))
                .forEach(entity => EntityContainer.mappings.get(entity.entityNumber).redraw())
        }
    }

    redraw(ignoreConnections?: boolean, sort = true) {
        for (const s of this.entitySprites) {
            s.destroy()
        }
        this.entitySprites = []
        for (const s of EntitySprite.getParts(this.m_Entity, G.quality.hr, ignoreConnections)) {
            s.setPosition(this.position)
            this.entitySprites.push(s)
            G.BPC.entitySprites.addChild(s)
        }
        if (sort) {
            G.BPC.sortEntities()
        }
    }
}<|MERGE_RESOLUTION|>--- conflicted
+++ resolved
@@ -193,27 +193,20 @@
         G.BPC.overlayContainer.updateUndergroundLinesPosition(this.position)
         this.updateUndergroundLines()
 
-<<<<<<< HEAD
-        UnderlayContainer.modifyVisualizationArea(this.areaVisualization, s => s.visible = true)
         G.infoEntityPanel.updateVisualization(this.m_Entity)
-=======
         UnderlayContainer.modifyVisualizationArea(this.areaVisualization, s => {
             s.visible = true
         })
->>>>>>> 45b45a6c
     }
 
     pointerOutEventHandler() {
         G.BPC.overlayContainer.hideCursorBox()
         G.BPC.overlayContainer.hideUndergroundLines()
-<<<<<<< HEAD
-        UnderlayContainer.modifyVisualizationArea(this.areaVisualization, s => s.visible = false)
+
         G.infoEntityPanel.updateVisualization(undefined)
-=======
         UnderlayContainer.modifyVisualizationArea(this.areaVisualization, s => {
             s.visible = false
         })
->>>>>>> 45b45a6c
     }
 
     redrawSurroundingEntities(position?: IPoint) {
