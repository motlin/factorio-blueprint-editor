import G from '../common/globals'
import FD from 'factorio-data'
import spriteDataBuilder from '../factorio-data/spriteDataBuilder'
import { EntitySprite } from '../entitySprite'
import { UnderlayContainer } from './underlay'
import util from '../common/util'
import Entity from '../factorio-data/entity'

const updateGroups = [
    {
        is: [
            'transport_belt', 'fast_transport_belt', 'express_transport_belt', 'splitter', 'fast_splitter',
            'express_splitter', 'underground_belt', 'fast_underground_belt', 'express_underground_belt'
        ],
        updates: [ 'transport_belt', 'fast_transport_belt', 'express_transport_belt' ]
    },
    {
        is: [ 'heat_pipe', 'nuclear_reactor', 'heat_exchanger' ],
        updates: [ 'heat_pipe', 'nuclear_reactor', 'heat_exchanger' ]
    },
    {
        has: [ 'fluid_box', 'output_fluid_box', 'fluid_boxes' ],
        updates: [ 'fluid_box', 'output_fluid_box', 'fluid_boxes' ]
    },
    {
        is: [ 'stone_wall', 'gate', 'straight_rail' ],
        updates: [ 'stone_wall', 'gate', 'straight_rail' ]
    }
]
.map(uG => {
    if (!uG.has) return uG
    const entities = Object.values(FD.entities)
    return {
        is: entities.filter(e => Object.keys(e).find(k => uG.has.includes(k))).map(e => e.name),
        updates: entities.filter(e => Object.keys(e).find(k => uG.updates.includes(k))).map(e => e.name)
    }
})
.reduce((pV, cV) => {
    cV.is.forEach(k => pV[k] = pV[k] ? util.uniqueInArray(pV[k].concat(cV.updates)) : cV.updates)
    return pV
}, {} as any)

export class EntityContainer extends PIXI.Container {
    static mappings: Map<number, EntityContainer> = new Map()

    static getGridPosition(containerPosition: IPoint) {
        return {
            x: Math.round(containerPosition.x / 32 * 10) / 10,
            y: Math.round(containerPosition.y / 32 * 10) / 10
        }
    }

    static getPositionFromData(currentPos: IPoint, size: IPoint) {
        const res = { x: 0, y: 0 }
        if (size.x % 2 === 0) {
            const npx = currentPos.x - currentPos.x % 16
            res.x = npx + (npx % 32 === 0 ? 0 : 16)
        } else {
            res.x = currentPos.x - currentPos.x % 32 + 16
        }
        if (size.y % 2 === 0) {
            const npy = currentPos.y - currentPos.y % 16
            res.y = npy + (npy % 32 === 0 ? 0 : 16)
        } else {
            res.y = currentPos.y - currentPos.y % 32 + 16
        }
        return res
    }

    static isContainerOutOfBpArea(newPos: IPoint, size: IPoint) {
        return newPos.x - size.x / 2 < 0 ||
            newPos.y - size.y / 2 < 0 ||
            newPos.x + size.x / 2 > G.bpArea.width ||
            newPos.y + size.y / 2 > G.bpArea.height
    }

    static getParts(entity: Entity, hr: boolean, ignore_connections?: boolean): EntitySprite[] {
        const anims = spriteDataBuilder.getSpriteData(entity, hr, ignore_connections ? undefined : G.bp)

        // const icon = new PIXI.Sprite(G.iconSprites['icon:' + FD.entities[entity.name].icon.split(':')[1]])
        // icon.x -= 16
        // icon.y -= 16
        // return [icon]

        const parts: EntitySprite[] = []
        for (let i = 0, l = anims.length; i < l; i++) {
            const img = new EntitySprite(anims[i])
            if (anims[i].filename.includes('circuit-connector')) {
                img.zIndex = 1
            } else if (entity.name === 'artillery_turret' && i > 0) {
                img.zIndex = 2
            } else if ((entity.name === 'rail_signal' || entity.name === 'rail_chain_signal') && i === 0) {
                img.zIndex = -8
            } else if (entity.name === 'straight_rail' || entity.name === 'curved_rail') {
                if (i < 2) {
                    img.zIndex = -10
                } else if (i < 4) {
                    img.zIndex = -9
                } else {
                    img.zIndex = -7
                }
            } else if (entity.type === 'transport_belt' || entity.name === 'heat_pipe') {
                img.zIndex = i === 0 ? -6 : -5
            } else {
                img.zIndex = 0
            }
            img.zOrder = i

            parts.push(img)
        }

        return parts
    }

    areaVisualization: PIXI.Sprite | PIXI.Sprite[] | undefined
    entityInfo: PIXI.Container
    entitySprites: EntitySprite[]

    private readonly m_Entity: Entity

    constructor(entity: Entity, sort = true) {
        super()
        this.m_Entity = entity

        EntityContainer.mappings.set(this.m_Entity.entity_number, this)

        this.position.set(
            this.m_Entity.position.x * 32,
            this.m_Entity.position.y * 32
        )

        this.interactive = true
        this.interactiveChildren = false
        this.buttonMode = true

        this.entitySprites = []

        this.areaVisualization = G.BPC.underlayContainer.createNewArea(this.m_Entity.name, this.position)
        this.entityInfo = G.BPC.overlayContainer.createEntityInfo(this.m_Entity.entity_number, this.position)

        this.redraw(false, sort)

        this.m_Entity.on('rotate', () => {
            this.redraw()
            this.redrawSurroundingEntities()
            this.updateUndergroundLines()
            this.redrawEntityInfo()
            G.BPC.wiresContainer.update(this.m_Entity.entity_number)
        })

        this.m_Entity.on('recipe', () => {
            this.redrawEntityInfo()
            if (this.m_Entity.name === 'chemical_plant' || this.m_Entity.assemblerCraftsWithFluid) {
                this.redraw()
                this.redrawSurroundingEntities()
            }
        })

<<<<<<< HEAD
        this.m_Entity.on('redraw', () => {
            this.redraw()
        })

        this.m_Entity.on('destroy', () => {
            this.destroy()
        })

        this.m_Entity.on('direction', () => {
            this.redraw()
            this.redrawEntityInfo()
        })

        this.m_Entity.on('directionType', () => {
            this.redraw()
            this.redrawSurroundingEntities()
        })

        this.m_Entity.on('modules', () => this.redrawEntityInfo())
        this.m_Entity.on('filters', () => this.redrawEntityInfo())
        this.m_Entity.on('splitterInputPriority', () => this.redrawEntityInfo())
        this.m_Entity.on('splitterOutputPriority', () => this.redrawEntityInfo())

        this.m_Entity.on('position', (newValue: IPoint, oldValue: IPoint) => {
            console.log(newValue, oldValue)

            this.position.set(
                newValue.x * 32,
                newValue.y * 32
            )

            this.redraw()
            this.redrawSurroundingEntities()
            this.updateUndergroundLines()
            this.redrawEntityInfo()
            G.BPC.wiresContainer.update(this.m_Entity.entity_number)
        })

        G.BPC.entities.addChild(this)
=======
        this.m_Entity.on('modules', () => { this.redrawEntityInfo() })
        this.m_Entity.on('filters', () => { this.redrawEntityInfo() })
        this.m_Entity.on('splitterInputPriority', () => { this.redrawEntityInfo() })
        this.m_Entity.on('splitterOutputPriority', () => { this.redrawEntityInfo() })
>>>>>>> 30cda8e9
    }

    public get entity(): Entity {
        return this.m_Entity
    }

    destroy() {
        G.BPC.wiresContainer.remove(this.m_Entity.entity_number)

        this.redrawSurroundingEntities()

        G.BPC.hoverContainer = undefined

        G.BPC.wiresContainer.updatePassiveWires()

        G.BPC.updateOverlay()

        for (const s of this.entitySprites) s.destroy()

        EntityContainer.mappings.delete(this.m_Entity.entity_number)

        UnderlayContainer.modifyVisualizationArea(this.areaVisualization, s => s.destroy())
        G.BPC.overlayContainer.hideCursorBox()
        G.BPC.overlayContainer.hideUndergroundLines()

        if (this.entityInfo !== undefined) this.entityInfo.destroy()

        super.destroy()
    }

    updateUndergroundLines() {
        G.BPC.overlayContainer.updateUndergroundLines(
            this.m_Entity.name,
            { x: this.position.x / 32, y: this.position.y / 32 },
            this.m_Entity.direction,
            this.m_Entity.directionType === 'output' || this.m_Entity.name === 'pipe_to_ground' ?
                (this.m_Entity.direction + 4) % 8 :
                this.m_Entity.direction
        )
    }

    redrawEntityInfo() {
        if (this.m_Entity.moduleSlots !== 0 || this.m_Entity.type === 'splitter' ||
            this.m_Entity.entityData.crafting_categories !== undefined || this.m_Entity.type === 'mining_drill' ||
            this.m_Entity.type === 'boiler' || this.m_Entity.type === 'generator' ||
            this.m_Entity.name === 'pump' || this.m_Entity.name === 'offshore_pump' ||
            this.m_Entity.name === 'arithmetic_combinator' || this.m_Entity.name === 'decider_combinator' ||
            this.m_Entity.name === 'filter_inserter' || this.m_Entity.name === 'stack_filter_inserter' ||
            this.m_Entity.type === 'splitter' || this.m_Entity.type === 'logistic_container'
        ) {
            if (this.entityInfo !== undefined) {
                this.entityInfo.destroy()
            }
            this.entityInfo = G.BPC.overlayContainer.createEntityInfo(this.m_Entity.entity_number, this.position)
        }
    }

    pointerOverEventHandler() {
        if (G.currentMouseState === G.mouseStates.NONE) {
            G.BPC.hoverContainer = this

            G.BPC.overlayContainer.updateCursorBoxSize(this.m_Entity.size.x, this.m_Entity.size.y)
            G.BPC.overlayContainer.updateCursorBoxPosition(this.position)
            G.BPC.overlayContainer.showCursorBox()
            G.BPC.overlayContainer.updateUndergroundLinesPosition(this.position)
            this.updateUndergroundLines()

            UnderlayContainer.modifyVisualizationArea(this.areaVisualization, s => s.visible = true)
        }
    }

    pointerOutEventHandler() {
        if (G.currentMouseState === G.mouseStates.NONE && G.BPC.hoverContainer === this) {
            G.BPC.hoverContainer = undefined
            G.BPC.overlayContainer.hideCursorBox()
            G.BPC.overlayContainer.hideUndergroundLines()
            UnderlayContainer.modifyVisualizationArea(this.areaVisualization, s => s.visible = false)
        }
    }

    redrawSurroundingEntities() {
        if (!updateGroups[this.m_Entity.name]) return
        if (this.m_Entity.name === 'straight_rail') {
            G.bp.entityPositionGrid.foreachOverlap(this.m_Entity.getArea(), (entnr: number) => {
                const ent = G.bp.entities.get(entnr)
                if (ent.name === 'gate') EntityContainer.mappings.get(ent.entity_number).redraw()
            })
        } else {
            G.bp.entityPositionGrid.getSurroundingEntities(this.m_Entity.getArea())
                .filter(entity => updateGroups[this.m_Entity.name].includes(entity.name))
                .forEach(entity => EntityContainer.mappings.get(entity.entity_number).redraw())
        }
    }

    redraw(ignore_connections?: boolean, sort = true) {
        for (const s of this.entitySprites) s.destroy()
        this.entitySprites = []
        for (const s of EntityContainer.getParts(this.m_Entity, G.hr, ignore_connections)) {
            s.setPosition(this.position)
            this.entitySprites.push(s)
            G.BPC.entitySprites.addChild(s)
        }
        if (sort) G.BPC.sortEntities()

        this.hitArea = new PIXI.Rectangle(
            -this.m_Entity.size.x * 16,
            -this.m_Entity.size.y * 16,
            this.m_Entity.size.x * 32,
            this.m_Entity.size.y * 32
        )
    }
}<|MERGE_RESOLUTION|>--- conflicted
+++ resolved
@@ -156,7 +156,6 @@
             }
         })
 
-<<<<<<< HEAD
         this.m_Entity.on('redraw', () => {
             this.redraw()
         })
@@ -196,12 +195,6 @@
         })
 
         G.BPC.entities.addChild(this)
-=======
-        this.m_Entity.on('modules', () => { this.redrawEntityInfo() })
-        this.m_Entity.on('filters', () => { this.redrawEntityInfo() })
-        this.m_Entity.on('splitterInputPriority', () => { this.redrawEntityInfo() })
-        this.m_Entity.on('splitterOutputPriority', () => { this.redrawEntityInfo() })
->>>>>>> 30cda8e9
     }
 
     public get entity(): Entity {
