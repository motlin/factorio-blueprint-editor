import { Blueprint } from '../factorio-data/blueprint'
import { ToolbarContainer } from '../panels/toolbar'
import { QuickbarContainer } from '../panels/quickbar'
import { BlueprintContainer } from '../containers/blueprint'
import { Book } from '../factorio-data/book'
import Dialog from '../controls/dialog'

// tslint:disable:prefer-const

let hr = false

let app: PIXI.Application

let toolbarContainer: ToolbarContainer
let quickbarContainer: QuickbarContainer
let BPC: BlueprintContainer

const loadingScreen = {
    el: document.getElementById('loadingScreen'),
    show() { this.el.classList.add('active') },
    hide() { this.el.classList.remove('active') }
}

const gridData = {
    x: 0,
    y: 0,
    x16: 0,
    y16: 0,
    _callbacks: [] as Array<() => void>,
    _lastMousePos: { x: 0, y: 0 },

    onUpdate(cb: () => void) {
        this._callbacks.push(cb)
    },
    get position() {
        return { x: this.x16 * 16, y: this.y16 * 16 }
    },
    calculateRotationOffset(position: IPoint) {
        return {
            x: (position.x / 16 - this.x16) === 0 ? 0.5 : -0.5,
            y: (position.y / 16 - this.y16) === 0 ? 0.5 : -0.5
        }
    },

    recalculate(BPC: BlueprintContainer) {
        this.update(this._lastMousePos.x, this._lastMousePos.y, BPC)
    },
    update(x: number, y: number, BPC: BlueprintContainer) {
        this._lastMousePos = { x, y }
        const mousePositionInBP = {
            x: Math.abs(BPC.position.x - x) / BPC.viewport.getCurrentScale(),
            y: Math.abs(BPC.position.y - y) / BPC.viewport.getCurrentScale()
        }
        const gridCoordsOfCursor16 = {
            x: (mousePositionInBP.x - mousePositionInBP.x % 16) / 16,
            y: (mousePositionInBP.y - mousePositionInBP.y % 16) / 16
        }
        if (gridCoordsOfCursor16.x !== this.x16 || gridCoordsOfCursor16.y !== this.y16) {
            this.x = Math.floor(gridCoordsOfCursor16.x / 2)
            this.y = Math.floor(gridCoordsOfCursor16.y / 2)
            this.x16 = gridCoordsOfCursor16.x
            this.y16 = gridCoordsOfCursor16.y
            this._callbacks.forEach((cb: any) => cb())
        }
    }
}

let railMoveOffset: IPoint = { x: 0, y: 0 }

const openDialogs: Dialog[] = []

let moveSpeed = 10
let quickbarRows = 2

const positionBPContainer = {
    x: 0,
    y: 32
}

const bpArea = {
    width: 400,
    height: 400
}

const sizeBPContainer = {
    width: bpArea.width * 32,
    height: bpArea.height * 32
}

let bp: Blueprint
let book: Book | undefined

const mouseStates = {
    NONE: 0,
    MOVING: 1,
    PAINTING: 2,
    PANNING: 3
}

let currentMouseState = mouseStates.NONE

let renderOnly = false

const colors = {
    text: {
        normal: 0xFAFAFA,
        link: 0x03A9F4,
        accent: 0xFF8A65
    },
    controls : {
        button: {
            border: 1,
            background: { color: 0x646464, alpha: 1 },
            hover: { color: 0xB16925, alpha: 0.5 },
            active: { color: 0xB16925, alpha: 1 }
        },
        checkbox: {
            foreground: {color: 0xCCCCCC },
            background: {color: 0xCCCCCC, alpha: 0.5 },
            checkmark: {color: 0x000000, alpha: 1 },
            hover: { color: 0xB16925, alpha: 0.7 }
        },
        enable: {
            text: { color: 0xFAFAFA },
            hover: { color: 0xFFBA7A },
            active: { color: 0xFF9E44 }
        },
        panel: {
            background: { color: 0x3A3A3A, alpha: 0.7, border: 2 }
        },
        slider: {
            slidebar: { color: 0xE2E2E2, p0: -95, p1: -80, p2: -10, p3: 0 },
            button: { color: 0x58585A, p0: 15, p1: 5, p2: -10, p3: -50 },
            hover: { color: 0xB16925, p0: 15, p1: 5, p2: -10, p3: -50 },
            value: { color: 0xB16925, p0: 15, p1: 5, p2: -10, p3: -50 }
        },
        slot: {
            hover: { color: 0xCCCCCC }
        },
        switch: {
            background: { color: 0x58585A, p0: 15, p1: 5, p2: -10, p3: -50 },
            hover: { color: 0xB16925, p0: 15, p1: 5, p2: -10, p3: -50 },
            line: { color: 0x646464, p0: -25, p1: -50, p2: 25, p3: 0 }
        },
        textbox: {
            foreground: { color: 0x000000 },
            background: { color: 0xE2E2E2, alpha: 1 },
            active: { color: 0xEEEEEE, alpha: 1 }
        }
    },
    dialog: {
        background: { color: 0x3A3A3A, alpha: 0.7, border: 2 },
        line: { background: { color: 0x646464, alpha: 0.7, border: 1 } }
    },
    editor: {
        sprite: { background: { color: 0x646464, alpha: 0.7 } }
    },
    quickbar: {
        background: { color: 0x3A3A3A, alpha: 0.7, border: 2 }
    },

    _darkTheme: true,
    _tintsToChange: [] as PIXI.Sprite[],
    pattern: 'checker' as 'checker' | 'grid',
    get darkTheme() {
        return this._darkTheme
    },
    set darkTheme(value: boolean) {
        this._darkTheme = value
        this._tintsToChange.forEach((s: PIXI.Sprite) => s.tint = value ? 0x303030 : 0xC9C9C9)
    },
    addSpriteForAutomaticTintChange(sprite: PIXI.Sprite) {
        sprite.tint = this.darkTheme ? 0x303030 : 0xC9C9C9
        this._tintsToChange.push(sprite)
    }
}

const fontFamily = '\'Roboto\', sans-serif'

<<<<<<< HEAD
const styles = {
    controls: {
        checkbox: new PIXI.TextStyle({
            fill: colors.controls.checkbox.foreground.color,
            fontFamily: [ fontFamily ],
            fontWeight: '100',
            fontSize: 14
        }),
        enable: {
            text: new PIXI.TextStyle({
                fill: colors.controls.enable.text.color,
                fontFamily: [ fontFamily ],
                fontWeight: '500',
                fontSize: 14
            }),
            hover: new PIXI.TextStyle({
                fill: colors.controls.enable.hover.color,
                fontFamily: [ fontFamily ],
                fontWeight: '500',
                fontSize: 14
            }),
            active: new PIXI.TextStyle({
                fill: colors.controls.enable.active.color,
                fontFamily: [ fontFamily ],
                fontWeight: '500',
                fontSize: 14
            })
        },
        textbox: new PIXI.TextStyle({
            fill: colors.controls.textbox.foreground.color,
            fontFamily: [ fontFamily ],
            fontWeight: '500',
            fontSize: 14
        })
    },
    dialog: {
        title: new PIXI.TextStyle({
            fill: colors.text.normal,
            fontFamily: [ fontFamily ],
            fontWeight: '500',
            fontSize: 20
        }),
        label: new PIXI.TextStyle({
            fill: colors.text.normal,
            fontFamily: [ fontFamily ],
            fontWeight: '100',
            fontSize: 14
        })
    },
    icon: {
        amount: new PIXI.TextStyle({
            fill: colors.text.normal,
            fontFamily: [ fontFamily ],
            fontWeight: '500',
            fontSize: 13,
            stroke: 0x000000,
            strokeThickness: 2
        })
    }
=======
const oilOutpostSettings = {
    DEBUG: false,
    PUMPJACK_MODULE: 'productivity_module_3',
    MIN_GAP_BETWEEN_UNDERGROUNDS: 1,
    BEACONS: true,
    MIN_AFFECTED_ENTITIES: 1,
    BEACON_MODULE: 'speed_module_3',
    lastGeneratedEntNrs: [] as number[]
>>>>>>> 8f7eb4b4
}

export default {
    hr,
    renderOnly,
    openDialogs,
    BPC,
    app,
    toolbarContainer,
    quickbarContainer,
    bpArea,
    positionBPContainer,
    sizeBPContainer,
    gridData,
    railMoveOffset,
    bp,
    book,
    mouseStates,
    currentMouseState,
    moveSpeed,
    quickbarRows,
    loadingScreen,
<<<<<<< HEAD
    colors,
    fontFamily,
    styles
=======
    oilOutpostSettings
>>>>>>> 8f7eb4b4
}<|MERGE_RESOLUTION|>--- conflicted
+++ resolved
@@ -177,7 +177,6 @@
 
 const fontFamily = '\'Roboto\', sans-serif'
 
-<<<<<<< HEAD
 const styles = {
     controls: {
         checkbox: new PIXI.TextStyle({
@@ -237,7 +236,8 @@
             strokeThickness: 2
         })
     }
-=======
+}
+
 const oilOutpostSettings = {
     DEBUG: false,
     PUMPJACK_MODULE: 'productivity_module_3',
@@ -246,7 +246,6 @@
     MIN_AFFECTED_ENTITIES: 1,
     BEACON_MODULE: 'speed_module_3',
     lastGeneratedEntNrs: [] as number[]
->>>>>>> 8f7eb4b4
 }
 
 export default {
@@ -269,11 +268,8 @@
     moveSpeed,
     quickbarRows,
     loadingScreen,
-<<<<<<< HEAD
     colors,
     fontFamily,
-    styles
-=======
+    styles,
     oilOutpostSettings
->>>>>>> 8f7eb4b4
 }