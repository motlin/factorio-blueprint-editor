--- conflicted
+++ resolved
@@ -121,7 +121,6 @@
         array1.sort().every((value, index) => value === array2.sort()[index])
 }
 
-<<<<<<< HEAD
 function areObjectsEquivalent(a: { [key: string]: any }, b: { [key: string]: any }) {
     const aProps = Object.getOwnPropertyNames(a)
     const bProps = Object.getOwnPropertyNames(b)
@@ -131,7 +130,8 @@
     for (const propName of aProps) if (a[propName] !== b[propName]) return false
 
     return true
-=======
+}
+
 function timer(name: string) {
     const start = new Date()
     return {
@@ -141,7 +141,6 @@
             console.log('Timer:', name, 'finished in', time, 'ms')
         }
     }
->>>>>>> 8f7eb4b4
 }
 
 export default {
@@ -159,9 +158,6 @@
     nearestPowerOf2,
     uniqueInArray,
     equalArrays,
-<<<<<<< HEAD
-    areObjectsEquivalent
-=======
+    areObjectsEquivalent,
     timer
->>>>>>> 8f7eb4b4
 }